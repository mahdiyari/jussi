daemon off;
error_log stderr;
worker_processes auto;

events {
    worker_connections 65536;
    use epoll;
    multi_accept on;
}

http {
    client_body_buffer_size 128k;
    client_header_buffer_size 1k;
    client_max_body_size 8m;
    large_client_header_buffers 2 1k;

    log_format json_combined "{"
    ' "timestamp": "$time_iso8601", '
    '"remote_addr": "$remote_addr", '
    '"remote_user": "$remote_user", '
    '"request": "$request", '
    '"status": $status, '
    '"body_bytes_sent": $body_bytes_sent, '
    '"request_time": $request_time, '
    '"http_referrer": "$http_referer", '
    '"http_user_agent": "$http_user_agent", '
    '"x_amzn_trace_id": "$http_x_amzn_trace_id", '
    '"x_amzn_RequestId": "$http_x_amzn_requestid", '
    '"x_forwarded_for": "$http_x_forwarded_for", '
    '"x_jussi_cache_hit": "$upstream_http_x_jussi_cache_hit", '
    '"upstream_connect_time": $upstream_connect_time, '
    '"upstream_response_time": $upstream_response_time, '
    '"tcp_rtt": "$tcpinfo_rtt", '
    '"pid": $pid, '
    '"connection": "$connection", '
    '"connection_requests": $connection_requests, '
    '"upstream_header_time": $upstream_header_time, '
    '"upstream_response_length": $upstream_response_length'
    '}';

<<<<<<< HEAD
    access_log /var/log/nginx/access.json json_combined buffer=32k flush=5s;
    access_log /var/log/nginx/access.log;
=======

    access_log /dev/stdout json_combined buffer=32k flush=5s;
>>>>>>> 57cf7e06

    keepalive_timeout 65;
    keepalive_requests 10000;

    tcp_nopush       on;
    tcp_nodelay      on;

    proxy_redirect off;
    proxy_buffering off;
    proxy_http_version 1.1;
    proxy_set_header Connection "";
    proxy_connect_timeout 5;

    gzip_types application/json;
    gzip_min_length 1000;
    gzip on;

    upstream jussi_upstream {
        server 127.0.0.1:9000 fail_timeout=0;
        keepalive 10000;
    }

    server {
        listen  8080;
        server_name jussi;

        add_header Access-Control-Allow-Origin "*";
        add_header Access-Control-Allow-Methods "GET, POST, OPTIONS";
        add_header Access-Control-Allow-Headers "DNT,Keep-Alive,User-Agent,X-Requested-With,If-Modified-Since,Cache-Control,Content-Type,Content-Range,Range";
        add_header Strict-Transport-Security "max-age=31557600; includeSubDomains; preload" always;
        add_header 'Content-Security-Policy' 'upgrade-insecure-requests';

        location = /.well-known/healthcheck.json {
            proxy_pass http://jussi_upstream;
            limit_except GET HEAD OPTIONS {
                deny all;
            }
        }

        location = /health {
            proxy_pass http://jussi_upstream;
            limit_except GET HEAD OPTIONS {
                deny all;
            }
        }

        location = / {
            proxy_pass http://jussi_upstream;
            limit_except GET POST HEAD OPTIONS {
                deny all;
            }
        }

        location / {
            return 403;
        }

        location /nginx_status {
<<<<<<< HEAD
           stub_status on;
           allow 127.0.0.1;
           deny all;
=======
          stub_status on;
          allow 127.0.0.1;
          deny all;
>>>>>>> 57cf7e06
        }
    }
}<|MERGE_RESOLUTION|>--- conflicted
+++ resolved
@@ -38,13 +38,8 @@
     '"upstream_response_length": $upstream_response_length'
     '}';
 
-<<<<<<< HEAD
-    access_log /var/log/nginx/access.json json_combined buffer=32k flush=5s;
-    access_log /var/log/nginx/access.log;
-=======
+    access_log /dev/stdout json_combined buffer=32k flush=5s;
 
-    access_log /dev/stdout json_combined buffer=32k flush=5s;
->>>>>>> 57cf7e06
 
     keepalive_timeout 65;
     keepalive_requests 10000;
@@ -103,15 +98,9 @@
         }
 
         location /nginx_status {
-<<<<<<< HEAD
-           stub_status on;
-           allow 127.0.0.1;
-           deny all;
-=======
           stub_status on;
           allow 127.0.0.1;
           deny all;
->>>>>>> 57cf7e06
         }
     }
 }