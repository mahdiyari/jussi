daemon off;
error_log stderr;
worker_processes auto;

events {
    use epoll;
    multi_accept on;
    worker_connections 1024;

}

http {
    server_tokens off;
    server_name_in_redirect off;

    client_body_timeout 3;
    client_header_timeout 3;

    client_body_buffer_size 256k;
    client_max_body_size 256k;

    client_header_buffer_size 1k;
    large_client_header_buffers 4 8k;

    log_format json_combined "{"
    '"timestamp":"$time_iso8601",'
    '"remote_addr":"$remote_addr",'
    '"request":"$request",'
    '"status":$status,'
    '"body_bytes_sent":$body_bytes_sent,'
    '"request_content_type":"$http_content_type",'
    '"upstream_content_type":"$upstream_http_content_type",'
    '"response_content_type":"$sent_http_content_type",'
<<<<<<< HEAD
    '"response_content_tranfer_encoding":"$sent_http_content_transfer_encoding",'
=======
    '"response_content_encoding":"$sent_http_content_encoding",'
>>>>>>> 823bbfee
    '"request_time":$request_time,'
    '"http_referrer":"$http_referer",'
    '"http_user_agent":"$http_user_agent",'
    '"x_amzn_trace_id":"$http_x_amzn_trace_id",'
    '"x_forwarded_for":"$http_x_forwarded_for",'
    '"x_jussi_cache_hit":"$upstream_http_x_jussi_cache_hit",'
    '"x_jussi_response_id":"$upstream_http_x_jussi_response_id",'
    '"x_jussi_urn":"$upstream_http_x_jussi_urn",'
    '"x_jussi_response_time":"$upstream_http_x_jussi_response_time",'
    '"upstream_connect_time":$upstream_connect_time,'
    '"upstream_response_time":$upstream_response_time,'
    '"tcp_rtt":"$tcpinfo_rtt",'
    '"connection":"$connection",'
    '"connection_requests":$connection_requests,'
    '"connections_active":$connections_active,'
    '"connections_reading":$connections_reading,'
    '"connections_writing":$connections_writing,'
    '"connections_waiting":$connections_waiting,'
    '"upstream_header_time":$upstream_header_time,'
<<<<<<< HEAD
    '"upstream_response_length":$upstream_response_length'
=======
    '"upstream_response_length":$upstream_response_length,'
>>>>>>> 823bbfee
    '"gzip_ratio":"$gzip_ratio"'
    '}';

    access_log /dev/stdout json_combined buffer=32k flush=5s;

    keepalive_timeout 59;
    keepalive_requests 10000;

    tcp_nopush       on;
    tcp_nodelay      on;

    proxy_redirect off;
    proxy_buffering off;
    proxy_max_temp_file_size 0;
    proxy_http_version 1.1;
    proxy_set_header Connection "";
    proxy_connect_timeout 1;

    proxy_hide_header x-jussi-response-time;

    gzip_types application/json;
    gzip_min_length 1000;
    gzip on;

    upstream jussi_upstream {
        server 127.0.0.1:9000;
        keepalive 1000;
    }

    server {
        listen  8080;
        server_name jussi;

        add_header Access-Control-Allow-Origin "*";
        add_header Access-Control-Allow-Methods "GET, POST, OPTIONS";
        add_header Access-Control-Allow-Headers "DNT,Keep-Alive,User-Agent,X-Requested-With,If-Modified-Since,Cache-Control,Content-Type,Content-Range,Range";
        add_header Strict-Transport-Security "max-age=31557600; includeSubDomains; preload" always;
        add_header 'Content-Security-Policy' 'upgrade-insecure-requests';

        location = /.well-known/healthcheck.json {
            access_log off;
            proxy_pass http://jussi_upstream;
            limit_except GET HEAD OPTIONS {
                deny all;
            }
        }

        location = /health {
            access_log off;
            proxy_pass http://jussi_upstream;
            limit_except GET HEAD OPTIONS {
                deny all;
            }
        }

        location = / {
            proxy_pass http://jussi_upstream;
            limit_except GET POST HEAD OPTIONS {
                deny all;
            }
            set $max_chunk_size 10240;  # Chunks of 10 KB
            set $max_body_size 262144;  # Max inflated body size of 256 KB

            rewrite_by_lua_file /etc/service/nginx/inflate_body.lua;
        }

        location / {
            return 403;
        }

        location /nginx_status {
            access_log off;
            stub_status on;
            allow 127.0.0.1;
            deny all;
        }
    }
}<|MERGE_RESOLUTION|>--- conflicted
+++ resolved
@@ -31,11 +31,7 @@
     '"request_content_type":"$http_content_type",'
     '"upstream_content_type":"$upstream_http_content_type",'
     '"response_content_type":"$sent_http_content_type",'
-<<<<<<< HEAD
-    '"response_content_tranfer_encoding":"$sent_http_content_transfer_encoding",'
-=======
     '"response_content_encoding":"$sent_http_content_encoding",'
->>>>>>> 823bbfee
     '"request_time":$request_time,'
     '"http_referrer":"$http_referer",'
     '"http_user_agent":"$http_user_agent",'
@@ -55,11 +51,7 @@
     '"connections_writing":$connections_writing,'
     '"connections_waiting":$connections_waiting,'
     '"upstream_header_time":$upstream_header_time,'
-<<<<<<< HEAD
-    '"upstream_response_length":$upstream_response_length'
-=======
     '"upstream_response_length":$upstream_response_length,'
->>>>>>> 823bbfee
     '"gzip_ratio":"$gzip_ratio"'
     '}';
 
