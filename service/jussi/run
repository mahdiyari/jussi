#!/bin/bash -e

cd "${APP_ROOT}"
exec 2>&1 \
  chpst -u www-data \
<<<<<<< HEAD
    pipenv run python3.6 -m "${APP_CMD}"
=======
    pipenv run python3.6 -m "${APP_CMD}" \
      --debug "${JUSSI_DEBUG:-False}" \
      --server_host "${JUSSI_SERVER_HOST}" \
      --server_port "${JUSSI_SERVER_PORT}" \
      --server_workers "${JUSSI_SERVER_WORKERS:-$CPU_COUNT}" \
      --REQUEST_MAX_SIZE "${JUSSI_REQUEST_MAX_SIZE:-6_000_000}" \
      --REQUEST_TIMEOUT "${JUSSI_REQUEST_TIMEOUT:- 11}" \
      --KEEP_ALIVE "${JUSSI_KEEP_ALIVE:-True}" \
      --websocket_pool_minsize "${JUSSI_WEBSOCKET_POOL_MINSIZE:-8}" \
      --websocket_pool_maxsize "${JUSSI_WEBSOCKET_POOL_MAXSIZE:-8}" \
      --websocket_pool_recycle "${JUSSI_WESOCKET_POOL_RECYCLE:- -1}" \
      --websocket_queue_size "${JUSSI_WESOCKET_QUEUE_SIZE:- 0}" \
      --source_commit "${SOURCE_COMMIT}" \
      --docker_tag "${DOCKER_TAG}" \
      --upstream_config_file "${JUSSI_UPSTREAM_CONFIG_FILE:- PROD_UPSTREAM_CONFIG.json}" \
      --test_upstream_urls "${JUSSI_TEST_UPSTREAM_URLS:- True}" \
      --cache_read_timeout "${JUSSI_CACHE_READ_TIMEOUT:-0.5}" \
      --redis_host "${JUSSI_REDIS_HOST}" \
      --redis_port "${JUSSI_REDIS_PORT:-6379}" \
      --redis_pool_minsize "${JUSSI_REDIS_POOL_MINSIZE:-1}" \
      --redis_pool_maxsize "${JUSSI_REDIS_POOL_MAXSIZE:-30}" \
      --redis_read_replica_hosts "${JUSSI_REDIS_READ_REPLICA_HOSTS}"
>>>>>>> 50c90577
<|MERGE_RESOLUTION|>--- conflicted
+++ resolved
@@ -3,29 +3,4 @@
 cd "${APP_ROOT}"
 exec 2>&1 \
   chpst -u www-data \
-<<<<<<< HEAD
     pipenv run python3.6 -m "${APP_CMD}"
-=======
-    pipenv run python3.6 -m "${APP_CMD}" \
-      --debug "${JUSSI_DEBUG:-False}" \
-      --server_host "${JUSSI_SERVER_HOST}" \
-      --server_port "${JUSSI_SERVER_PORT}" \
-      --server_workers "${JUSSI_SERVER_WORKERS:-$CPU_COUNT}" \
-      --REQUEST_MAX_SIZE "${JUSSI_REQUEST_MAX_SIZE:-6_000_000}" \
-      --REQUEST_TIMEOUT "${JUSSI_REQUEST_TIMEOUT:- 11}" \
-      --KEEP_ALIVE "${JUSSI_KEEP_ALIVE:-True}" \
-      --websocket_pool_minsize "${JUSSI_WEBSOCKET_POOL_MINSIZE:-8}" \
-      --websocket_pool_maxsize "${JUSSI_WEBSOCKET_POOL_MAXSIZE:-8}" \
-      --websocket_pool_recycle "${JUSSI_WESOCKET_POOL_RECYCLE:- -1}" \
-      --websocket_queue_size "${JUSSI_WESOCKET_QUEUE_SIZE:- 0}" \
-      --source_commit "${SOURCE_COMMIT}" \
-      --docker_tag "${DOCKER_TAG}" \
-      --upstream_config_file "${JUSSI_UPSTREAM_CONFIG_FILE:- PROD_UPSTREAM_CONFIG.json}" \
-      --test_upstream_urls "${JUSSI_TEST_UPSTREAM_URLS:- True}" \
-      --cache_read_timeout "${JUSSI_CACHE_READ_TIMEOUT:-0.5}" \
-      --redis_host "${JUSSI_REDIS_HOST}" \
-      --redis_port "${JUSSI_REDIS_PORT:-6379}" \
-      --redis_pool_minsize "${JUSSI_REDIS_POOL_MINSIZE:-1}" \
-      --redis_pool_maxsize "${JUSSI_REDIS_POOL_MAXSIZE:-30}" \
-      --redis_read_replica_hosts "${JUSSI_REDIS_READ_REPLICA_HOSTS}"
->>>>>>> 50c90577
