# -*- coding: utf-8 -*-
import logging
import random
import reprlib
import time

from ..errors import handle_middleware_exceptions
from ..request import JussiJSONRPCRequest
from ..typedefs import HTTPRequest
from ..typedefs import HTTPResponse

logger = logging.getLogger(__name__)
request_logger = logging.getLogger('jussi_request')

REQUEST_ID_TO_INT_TRANSLATE_TABLE = mt = str.maketrans('', '', '-.')


@handle_middleware_exceptions
async def add_jussi_request_id(request: HTTPRequest) -> None:
    try:
        rid = request.headers['x-jussi-request-id']
        request['request_id_int'] = int(rid.translate(mt)[:19]) % 2**53
    except BaseException:
<<<<<<< HEAD
        logger.warning('bad/missing x-jussi-request-id-header: %s',
                       request.headers.get('x-jussi-request-id'))
        rid = random.getrandbits(53)
=======
        logger.debug('bad/missing x-jussi-request-id-header: %s',
                     request.headers.get('x-jussi-request-id'))
        rid = random.getrandbits(64)
>>>>>>> 500c7213
        request.headers['x-jussi-request-id'] = rid
        request['request_id_int'] = int(str(rid)[:15])

    request['logger'] = request_logger
    request['timing'] = time.perf_counter()


@handle_middleware_exceptions
async def convert_to_jussi_request(request: HTTPRequest) -> None:
    # pylint: disable=no-member
    upstreams = request.app.config.upstreams
    try:
        jsonrpc_request = request.json
        if isinstance(jsonrpc_request, dict):
            request.parsed_json = JussiJSONRPCRequest.from_request(jsonrpc_request,
                                                                   upstreams=upstreams)
        elif isinstance(jsonrpc_request, list):
            reqs = []
            for req in jsonrpc_request:
                reqs.append(JussiJSONRPCRequest.from_request(req,
                                                             upstreams=upstreams))
            request.parsed_json = reqs

    except BaseException:
        logger.exception('error adding info to request', extra=dict(request=request))


@handle_middleware_exceptions
async def finalize_jussi_response(request: HTTPRequest,
                                  response: HTTPResponse) -> None:
    jussi_request_id = request.headers.get('x-jussi-request-id')
    # pylint: disable=bare-except
    if request.method == 'POST':
        try:
            response.headers['x-jussi-namespace'] = request.json.urn.namespace
            response.headers['x-jussi-api'] = request.json.urn.api
            response.headers['x-jussi-method'] = request.json.urn.method
            response.headers['x-jussi-params'] = reprlib.repr(request.json.urn.params)
        except BaseException as e:
            logger.info(e)

    request_elapsed = time.perf_counter() - request['timing']
    response.headers['x-jussi-request-id'] = jussi_request_id
    response.headers['x-jussi-response-time'] = request_elapsed<|MERGE_RESOLUTION|>--- conflicted
+++ resolved
@@ -21,15 +21,9 @@
         rid = request.headers['x-jussi-request-id']
         request['request_id_int'] = int(rid.translate(mt)[:19]) % 2**53
     except BaseException:
-<<<<<<< HEAD
-        logger.warning('bad/missing x-jussi-request-id-header: %s',
-                       request.headers.get('x-jussi-request-id'))
-        rid = random.getrandbits(53)
-=======
         logger.debug('bad/missing x-jussi-request-id-header: %s',
                      request.headers.get('x-jussi-request-id'))
-        rid = random.getrandbits(64)
->>>>>>> 500c7213
+        rid = random.getrandbits(53)
         request.headers['x-jussi-request-id'] = rid
         request['request_id_int'] = int(str(rid)[:15])
 
