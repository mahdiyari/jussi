--- conflicted
+++ resolved
@@ -59,7 +59,6 @@
                     caches.append(CacheGroupItem(redis_cache, True, True, SpeedTier.SLOW))
         except Exception:
             logger.exception('failed to add redis cache to caches')
-<<<<<<< HEAD
         if args.redis_read_replica_hosts:
             logger.info('Adding redis read replicas: %s', args.redis_read_replica_hosts)
             for host in args.redis_read_replica_hosts:
@@ -79,17 +78,6 @@
                     else:
                         caches.append(
                             CacheGroupItem(cache, True, False, SpeedTier.FAST))
-=======
-    if args.redis_read_replica_hosts:
-        logger.info('Adding redis read replicas: %s', args.redis_read_replica_hosts)
-        for host in args.redis_read_replica_hosts:
-            cache = aiocache.RedisCache(endpoint=host,
-                                        port=6379,
-                                        pool_min_size=args.redis_pool_minsize,
-                                        pool_max_size=args.redis_pool_maxsize,
-                                        serializer=CompressionSerializer())
-            caches.append(CacheGroupItem(cache, True, False, SpeedTier.FAST))
 
->>>>>>> 50c90577
     configured_cache_group = CacheGroup(caches=caches)
     return configured_cache_group