[[source]]
url = "https://pypi.python.org/simple"
verify_ssl = true

[dev-packages]
ipython = "*"
pep8 = "*"
pytest = "*"
pytest-console-scripts = "*"
pytest-docker = "*"
pytest-pylint = "*"
recommonmark = "*"
sphinxcontrib-programoutput = "*"
sphinxcontrib-restbuilder = "*"
autopep8 = "*"
pre_commit = "*"
certifi = "*"
urllib3 = "*"
Sphinx = "*"
pylint = "*"
pytest-sanic = "*"
mypy = "*"
requests = "*"
autoflake = "*"
crayons = "*"
pytest-timeout = "*"
pytest-xdist = "*"
pytest-cov = "*"
pytest-profiling = "*"
pyprof2calltree = "*"
gprof2dot = "*"
redis = "*"
awscli = "*"
pytest-mock = "*"
pytest-asyncio = "*"
asynctest = "*"

[packages]
ujson = "*"
aiohttp = "*"
toolz = "*"
websockets = "*"
cchardet = "*"
uvloop = "*"
statsd = "*"
aiodns = "*"
aiocache = "*"
pygtrie = "*"
funcy = "*"
pipenv = "*"
click = "*"
Sanic = "*"
aiojobs = "*"
jsonrpcserver = "*"
cytoolz = "*"
janus = "*"
yapf = "*"
<<<<<<< HEAD
=======
python-json-logger = "*"
progress = "*"
pre_commit = "*"

>>>>>>> 57cf7e06

[requires]
python_version = "3.6"

[dev-packages.jsonrpcclient]
extras = [ "requests",]

[packages.jsonrpcclient]
extras = [ "aiohttp",]<|MERGE_RESOLUTION|>--- conflicted
+++ resolved
@@ -34,6 +34,7 @@
 pytest-mock = "*"
 pytest-asyncio = "*"
 asynctest = "*"
+yapf = "*"
 
 [packages]
 ujson = "*"
@@ -54,14 +55,9 @@
 jsonrpcserver = "*"
 cytoolz = "*"
 janus = "*"
-yapf = "*"
-<<<<<<< HEAD
-=======
 python-json-logger = "*"
 progress = "*"
-pre_commit = "*"
 
->>>>>>> 57cf7e06
 
 [requires]
 python_version = "3.6"
